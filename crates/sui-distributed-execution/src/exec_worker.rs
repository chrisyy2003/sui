--- conflicted
+++ resolved
@@ -11,12 +11,8 @@
 use sui_config::genesis::Genesis;
 use sui_core::transaction_input_checker::get_gas_status_no_epoch_store_experimental;
 use sui_protocol_config::ProtocolConfig;
-<<<<<<< HEAD
-use sui_types::base_types::{ObjectID, ExecutionDigests};
-=======
 use sui_types::digests::ObjectDigest;
-use sui_types::effects::TransactionEffects;
->>>>>>> dba669d8
+use sui_types::base_types::ObjectID;
 use sui_types::epoch_data::EpochData;
 use sui_types::message_envelope::Message;
 use sui_types::messages::{InputObjectKind, InputObjects, TransactionDataAPI, VerifiedTransaction, TransactionKind};
@@ -114,10 +110,9 @@
 
 #[derive(Debug, Clone)]
 pub struct Transaction {
-    tx: VerifiedTransaction,
-    exec_digest: ExecutionDigests,
-    tx_effects: TransactionEffects,  // full effects of tx, as ground truth exec result
-    checkpoint_seq: u64,
+    pub tx: VerifiedTransaction,
+    pub tx_effects: TransactionEffects,  // full effects of tx, as ground truth exec result
+    pub checkpoint_seq: u64,
 }
 
 pub struct TransactionWithResults {
@@ -232,24 +227,10 @@
         }
     }
 
-<<<<<<< HEAD
     // Helper: Returns Input objects by reading from the memory_store
     async fn read_input_objects_from_store(&mut self, 
         tx: &VerifiedTransaction
     ) -> InputObjects {
-=======
-    pub async fn execute_tx(
-        &mut self,
-        tx: &VerifiedTransaction,
-        tx_effects: &TransactionEffects,
-        checkpoint_seq: u64,
-        protocol_config: &ProtocolConfig,
-        move_vm: &Arc<MoveVM>,
-        epoch_data: &EpochData,
-        reference_gas_price: u64,
-        metrics: Arc<LimitsMetrics>,
-    ) {
->>>>>>> dba669d8
         let tx_data = tx.data().transaction_data();
         let input_object_kinds = tx_data
             .input_objects()
@@ -311,8 +292,20 @@
     ) {
         // And now we mutate the store.
         // First delete:
-        for obj_del in &inner_temp_store.deleted {
-            self.memory_store.objects.remove(obj_del.0);
+        for obj_del in inner_temp_store.deleted {
+            match obj_del.1 .1 {
+                sui_types::storage::DeleteKind::Wrap => {
+                    let wrap_tombstone =
+                        (obj_del.0, obj_del.1 .0, ObjectDigest::OBJECT_DIGEST_WRAPPED);
+                    let old_object = self.memory_store.objects.get(&obj_del.0).unwrap().1.clone();
+                    self.memory_store
+                        .objects
+                        .insert(obj_del.0, (wrap_tombstone, old_object)); // insert the old object with a wrapped tombstone
+                }
+                _ => {
+                    self.memory_store.objects.remove(&obj_del.0);
+                }
+            }
         }
         for (obj_add_id, (oref, obj, _)) in inner_temp_store.written {
             self.memory_store.objects.insert(obj_add_id, (oref, obj));
@@ -322,15 +315,16 @@
     /// Executes a transaction, used for sequential, in-order execution
     pub async fn execute_tx(
         &mut self,
-        tx: &VerifiedTransaction,
-        tx_digest: &ExecutionDigests,
-        checkpoint_seq: u64,
+        full_tx: &Transaction,
         protocol_config: &ProtocolConfig,
         move_vm: &Arc<MoveVM>,
         epoch_data: &EpochData,
         reference_gas_price: u64,
         metrics: Arc<LimitsMetrics>,
     ) {
+        let tx = &full_tx.tx;
+        let checkpoint_seq = full_tx.checkpoint_seq;
+        let tx_effects = full_tx.tx_effects.clone();
         let tx_data = tx.data().transaction_data();
         let (kind, signer, gas) = tx_data.execution_parts();
         let input_objects = self.read_input_objects_from_store(tx).await;
@@ -366,7 +360,7 @@
         // Critical check: are the effects the same?
         if effects.digest() != tx_effects.digest() {
             println!("Effects mismatch at checkpoint {}", checkpoint_seq);
-            let old_effects = tx_effects;
+            let old_effects = tx_effects.clone();
             println!("Past effects: {:?}", old_effects);
             println!("New effects: {:?}", effects);
         }
@@ -376,116 +370,94 @@
         );
 
         // And now we mutate the store.
-<<<<<<< HEAD
         self.write_updates_to_store(inner_temp_store);
-=======
-        // First delete:
-        for obj_del in inner_temp_store.deleted {
-            match obj_del.1 .1 {
-                sui_types::storage::DeleteKind::Wrap => {
-                    let wrap_tombstone =
-                        (obj_del.0, obj_del.1 .0, ObjectDigest::OBJECT_DIGEST_WRAPPED);
-                    let old_object = self.memory_store.objects.get(&obj_del.0).unwrap().1.clone();
-                    self.memory_store
-                        .objects
-                        .insert(obj_del.0, (wrap_tombstone, old_object)); // insert the old object with a wrapped tombstone
-                }
-                _ => {
-                    self.memory_store.objects.remove(&obj_del.0);
-                }
-            }
-        }
-        for (obj_add_id, (oref, obj, _)) in inner_temp_store.written {
-            self.memory_store.objects.insert(obj_add_id, (oref, obj));
-        }
->>>>>>> dba669d8
-    }
-
-
-    async fn async_exec(
-        full_tx: Transaction,
-        input_objects: InputObjects,
-        temporary_store: TemporaryStore<&MemoryBackedStore>,
-        move_vm: Arc<MoveVM>,
-        gas_status: SuiGasStatus,
-        epoch_data: EpochData,
-        protocol_config: ProtocolConfig,
-        metrics: Arc<LimitsMetrics>,
-    ) -> TransactionWithResults
-    {
-        let tx = &full_tx.tx;
-        let tx_data = tx.data().transaction_data();
-        let (kind, signer, gas) = tx_data.execution_parts();
-        let shared_object_refs = input_objects.filter_shared_objects();
-        let transaction_dependencies = input_objects.transaction_dependencies();
+    }
+
+
+    // async fn async_exec(
+    //     full_tx: Transaction,
+    //     input_objects: InputObjects,
+    //     temporary_store: TemporaryStore<&MemoryBackedStore>,
+    //     move_vm: Arc<MoveVM>,
+    //     gas_status: SuiGasStatus,
+    //     epoch_data: EpochData,
+    //     protocol_config: ProtocolConfig,
+    //     metrics: Arc<LimitsMetrics>,
+    // ) -> TransactionWithResults
+    // {
+    //     let tx = &full_tx.tx;
+    //     let tx_data = tx.data().transaction_data();
+    //     let (kind, signer, gas) = tx_data.execution_parts();
+    //     let shared_object_refs = input_objects.filter_shared_objects();
+    //     let transaction_dependencies = input_objects.transaction_dependencies();
     
-        let (inner_temp_store, effects, _execution_error) =
-            execution_engine::execute_transaction_to_effects::<execution_mode::Normal, _>(
-                shared_object_refs,
-                temporary_store,
-                kind,
-                signer,
-                &gas,
-                *tx.digest(),
-                transaction_dependencies,
-                &move_vm,
-                gas_status,
-                &epoch_data,
-                &protocol_config,
-                metrics.clone(),
-                false,
-                &HashSet::new(),
-            );
+    //     let (inner_temp_store, effects, _execution_error) =
+    //         execution_engine::execute_transaction_to_effects::<execution_mode::Normal, _>(
+    //             shared_object_refs,
+    //             temporary_store,
+    //             kind,
+    //             signer,
+    //             &gas,
+    //             *tx.digest(),
+    //             transaction_dependencies,
+    //             &move_vm,
+    //             gas_status,
+    //             &epoch_data,
+    //             &protocol_config,
+    //             metrics.clone(),
+    //             false,
+    //             &HashSet::new(),
+    //         );
         
-        return TransactionWithResults {
-            full_tx,
-            inner_temp_store,
-            effects,
-        }
-    }
+    //     return TransactionWithResults {
+    //         full_tx,
+    //         inner_temp_store,
+    //         effects,
+    //     }
+    // }
 
     /// TODO: Dispatch a transaction to the execution queue
-    pub async fn execute_tx_async(
-        &mut self,
-        full_tx: Transaction,
-        protocol_config: &ProtocolConfig,
-        move_vm: &Arc<MoveVM>,
-        epoch_data: &EpochData,
-        reference_gas_price: u64,
-        metrics: Arc<LimitsMetrics>,
-        tasks_queue: &mut TasksFuturesUnordered,
-    ) 
-    {
-        let tx = full_tx.tx.clone();
-        let tx_data = tx.data().transaction_data();
-        let (kind, signer, gas) = tx_data.execution_parts();
-        let input_objects = self.read_input_objects_from_store(&tx).await;
-        let gas_status = self.get_gas_status(&tx, &input_objects, protocol_config, reference_gas_price).await;
-        let shared_object_refs = input_objects.filter_shared_objects();
-        let transaction_dependencies = input_objects.transaction_dependencies();
-
-
-        // TODO Why does temp store has reference to memory store?
-        let temporary_store = TemporaryStore::new(
-            &self.memory_store,
-            input_objects.clone(),
-            *tx.digest(),
-            protocol_config,
-        );
-
-        tasks_queue.push(Box::pin(
-            Self::async_exec(
-                full_tx,
-                input_objects,
-                temporary_store,
-                move_vm.clone(),
-                gas_status,
-                epoch_data.clone(),
-                protocol_config.clone(),
-                metrics.clone(),
-            ))
-        );
-    }
+    // pub async fn execute_tx_async(
+    //     &mut self,
+    //     full_tx: Transaction,
+    //     protocol_config: &ProtocolConfig,
+    //     move_vm: &Arc<MoveVM>,
+    //     epoch_data: &EpochData,
+    //     reference_gas_price: u64,
+    //     metrics: Arc<LimitsMetrics>,
+    //     tasks_queue: &mut TasksFuturesUnordered,
+    // ) 
+    // {
+    //     let tx = full_tx.tx.clone();
+    //     let tx_data = tx.data().transaction_data();
+    //     let (kind, signer, gas) = tx_data.execution_parts();
+    //     let input_objects = self.read_input_objects_from_store(&tx).await;
+    //     let gas_status = self.get_gas_status(&tx, &input_objects, protocol_config, reference_gas_price).await;
+    //     let shared_object_refs = input_objects.filter_shared_objects();
+    //     let transaction_dependencies = input_objects.transaction_dependencies();
+
+
+    //     // TODO Why does temp store has reference to memory store?
+    //     let temporary_store = TemporaryStore::new(
+    //         &self.memory_store,
+    //         input_objects.clone(),
+    //         *tx.digest(),
+    //         protocol_config,
+    //     );
+
+    //     tasks_queue.push(Box::pin(
+    //         Self::async_exec(
+    //             full_tx,
+    //             input_objects,
+    //             temporary_store,
+    //             move_vm.clone(),
+    //             gas_status,
+    //             epoch_data.clone(),
+    //             protocol_config.clone(),
+    //             metrics.clone(),
+    //         ))
+    //     );
+    // }
 
 
     /// Helper: Receive and process an EpochStart message.
@@ -550,31 +522,10 @@
         let now = Instant::now();
         let mut num_tx: usize = 0;
 
-<<<<<<< HEAD
         // Initialize channels
         let (manager_sender, mut manager_receiver) = mpsc::channel(MANAGER_CHANNEL_SIZE);
         let mut manager = QueuesManager::new(manager_sender);
         let mut tasks_queue = FuturesUnordered::<Pin<Box<dyn Future<Output = TransactionWithResults>>>>::new();
-=======
-        // Receive txs
-        while let Some(msg) = sw_receiver.recv().await {
-            if let SailfishMessage::Transaction{tx, tx_effects, checkpoint_seq} = msg {
-                self.execute_tx(
-                    &tx,
-                    &tx_effects,
-                    checkpoint_seq,
-                    &protocol_config,
-                    &move_vm,
-                    &epoch_data,
-                    reference_gas_price,
-                    metrics.clone(),
-                ).await;
-
-                num_tx += 1;
-                if checkpoint_seq % 10000 == 0 {
-                    println!("Executed {}", checkpoint_seq);
-                }
->>>>>>> dba669d8
 
         // Main loop
         loop {
@@ -587,14 +538,13 @@
                     let tx = &full_tx.tx.clone();
                     let checkpoint_seq = &full_tx.checkpoint_seq.clone();
 
-                    self.execute_tx_async(
-                        full_tx.clone(),
+                    self.execute_tx(
+                        &full_tx,
                         &protocol_config,
                         &move_vm,
                         &epoch_data,
                         reference_gas_price,
                         metrics.clone(),
-                        &mut tasks_queue,
                     ).await;
                     
                     num_tx += 1;
@@ -619,11 +569,10 @@
                     // New tx from sequencer; enqueue to manager
                     if let SailfishMessage::Transaction{
                         tx, 
-                        exec_digest,
                         tx_effects, 
                         checkpoint_seq,
                     } = msg {
-                        let full_tx = Transaction{tx, exec_digest, tx_effects, checkpoint_seq};
+                        let full_tx = Transaction{tx, tx_effects, checkpoint_seq};
                         manager.queue_tx(full_tx).await;
                     } else {
                         panic!("unexpected message");
